//
//  Shimmer.swift
//  SwiftUI-Shimmer
//  Created by Vikram Kriplaney on 23.03.21.
//

import SwiftUI

/// A view modifier that applies an animated "shimmer" to any view, typically to show that an operation is in progress.
public struct Shimmer: ViewModifier {
    private let animation: Animation
    private let gradient: Gradient
    private let min, max: CGFloat
    @State private var isInitialState = true
    @Environment(\.layoutDirection) private var layoutDirection

    /// Initializes his modifier with a custom animation,
    /// - Parameters:
    ///   - animation: A custom animation. Defaults to ``Shimmer/defaultAnimation``.
    ///   - gradient: A custom gradient. Defaults to ``Shimmer/defaultGradient``.
<<<<<<< HEAD
    ///   - bandSize: The size of the animated mask's "band". Defaults to 0.2 unit points, which corresponds to
    /// 20% of the extent of the gradient.
    public init(
        animation: Animation = Self.defaultAnimation,
        gradient: Gradient = Self.defaultGradient,
        bandSize: CGFloat = 0.2
=======
    ///   - bandSize: The size of the animated mask's "band". Defaults to 0.3 unit points, which corresponds to
    /// 30% of the extent of the gradient.
    public init(
        animation: Animation = Self.defaultAnimation,
        gradient: Gradient = Self.defaultGradient,
        bandSize: CGFloat = 0.3
>>>>>>> 72769ccb
    ) {
        self.animation = animation
        self.gradient = gradient
        // Calculate unit point dimensions beyond the gradient's edges by the band size
        self.min = 0 - bandSize
        self.max = 1 + bandSize
    }

    /// The default animation effect.
    public static let defaultAnimation = Animation.linear(duration: 1.5).delay(0.25).repeatForever(autoreverses: false)

    // A default gradient for the animated mask.
    public static let defaultGradient = Gradient(colors: [
        .black.opacity(0.3), // translucent
        .black, // opaque
        .black.opacity(0.3) // translucent
    ])

    /*
     Calculating the gradient's animated start and end unit points:
     min,min
        \
         ┌───────┐         ┌───────┐
         │0,0    │ Animate │       │  "forward" gradient
     LTR │       │ ───────►│    1,1│  / // /
         └───────┘         └───────┘
                                    \
                                  max,max
                max,min
                  /
         ┌───────┐         ┌───────┐
         │    1,0│ Animate │       │  "backward" gradient
     RTL │       │ ───────►│0,1    │  \ \\ \
         └───────┘         └───────┘
                          /
                       min,max
     */

    /// The start unit point of our gradient, adjusting for layout direction.
    var startPoint: UnitPoint {
        if layoutDirection == .rightToLeft {
            return isInitialState ? UnitPoint(x: max, y: min) : UnitPoint(x: 0, y: 1)
        } else {
            return isInitialState ? UnitPoint(x: min, y: min) : UnitPoint(x: 1, y: 1)
        }
    }

    /// The end unit point of our gradient, adjusting for layout direction.
    var endPoint: UnitPoint {
        if layoutDirection == .rightToLeft {
            return isInitialState ? UnitPoint(x: 1, y: 0) : UnitPoint(x: min, y: max)
        } else {
            return isInitialState ? UnitPoint(x: 0, y: 0) : UnitPoint(x: max, y: max)
        }
    }

    public func body(content: Content) -> some View {
        content
            .mask(LinearGradient(gradient: gradient, startPoint: startPoint, endPoint: endPoint))
            .onAppear {
                withAnimation(animation) {
                    isInitialState = false
                }
            }
    }
}

public extension View {
    /// Adds an animated shimmering effect to any view, typically to show that an operation is in progress.
    /// - Parameters:
    ///   - active: Convenience parameter to conditionally enable the effect. Defaults to `true`.
    ///   - animation: A custom animation. Defaults to ``Shimmer/defaultAnimation``.
    ///   - gradient: A custom gradient. Defaults to ``Shimmer/defaultGradient``.
<<<<<<< HEAD
    ///   - bandSize: The size of the animated mask's "band". Defaults to 0.2 unit points, which corresponds to
=======
    ///   - bandSize: The size of the animated mask's "band". Defaults to 0.3 unit points, which corresponds to
>>>>>>> 72769ccb
    /// 20% of the extent of the gradient.
    @ViewBuilder func shimmering(
        active: Bool = true,
        animation: Animation = Shimmer.defaultAnimation,
        gradient: Gradient = Shimmer.defaultGradient,
<<<<<<< HEAD
        bandSize: CGFloat = 0.2
=======
        bandSize: CGFloat = 0.3
>>>>>>> 72769ccb
    ) -> some View {
        if active {
            modifier(Shimmer(animation: animation, gradient: gradient, bandSize: bandSize))
        } else {
            self
        }
    }

    /// Adds an animated shimmering effect to any view, typically to show that an operation is in progress.
    /// - Parameters:
    ///   - active: Convenience parameter to conditionally enable the effect. Defaults to `true`.
    ///   - duration: The duration of a shimmer cycle in seconds.
    ///   - bounce: Whether to bounce (reverse) the animation back and forth. Defaults to `false`.
<<<<<<< HEAD
    ///   - delay:A delay in seconds. Defaults to `0.25`.\
=======
    ///   - delay:A delay in seconds. Defaults to `0.25`.
>>>>>>> 72769ccb
    @available(*, deprecated, message: "Use shimmering(active:animation:gradient:bandSize:) instead.")
    @ViewBuilder func shimmering(
        active: Bool = true, duration: Double, bounce: Bool = false, delay: Double = 0.25
    ) -> some View {
        shimmering(
            active: active,
            animation: .linear(duration: duration).delay(delay).repeatForever(autoreverses: bounce)
        )
    }
}

#if DEBUG
struct Shimmer_Previews: PreviewProvider {
    static var previews: some View {
        Group {
            Text("SwiftUI Shimmer")
            if #available(iOS 14.0, macOS 11.0, tvOS 14.0, watchOS 7.0, *) {
                Text("SwiftUI Shimmer").preferredColorScheme(.light)
                Text("SwiftUI Shimmer").preferredColorScheme(.dark)
                VStack(alignment: .leading) {
                    Text("Loading...").font(.title)
                    Text(String(repeating: "Shimmer", count: 12))
                        .redacted(reason: .placeholder)
                }.frame(maxWidth: 200)
            }
        }
        .padding()
        .shimmering()
        .previewLayout(.sizeThatFits)

        VStack(alignment: .leading) {
            Text("مرحبًا")
            Text("← Right-to-left layout direction").font(.body)
            Text("שלום")
        }
        .font(.largeTitle)
        .shimmering()
        .environment(\.layoutDirection, .rightToLeft)
    }
}
#endif<|MERGE_RESOLUTION|>--- conflicted
+++ resolved
@@ -18,21 +18,12 @@
     /// - Parameters:
     ///   - animation: A custom animation. Defaults to ``Shimmer/defaultAnimation``.
     ///   - gradient: A custom gradient. Defaults to ``Shimmer/defaultGradient``.
-<<<<<<< HEAD
-    ///   - bandSize: The size of the animated mask's "band". Defaults to 0.2 unit points, which corresponds to
-    /// 20% of the extent of the gradient.
-    public init(
-        animation: Animation = Self.defaultAnimation,
-        gradient: Gradient = Self.defaultGradient,
-        bandSize: CGFloat = 0.2
-=======
     ///   - bandSize: The size of the animated mask's "band". Defaults to 0.3 unit points, which corresponds to
     /// 30% of the extent of the gradient.
     public init(
         animation: Animation = Self.defaultAnimation,
         gradient: Gradient = Self.defaultGradient,
         bandSize: CGFloat = 0.3
->>>>>>> 72769ccb
     ) {
         self.animation = animation
         self.gradient = gradient
@@ -106,21 +97,13 @@
     ///   - active: Convenience parameter to conditionally enable the effect. Defaults to `true`.
     ///   - animation: A custom animation. Defaults to ``Shimmer/defaultAnimation``.
     ///   - gradient: A custom gradient. Defaults to ``Shimmer/defaultGradient``.
-<<<<<<< HEAD
-    ///   - bandSize: The size of the animated mask's "band". Defaults to 0.2 unit points, which corresponds to
-=======
     ///   - bandSize: The size of the animated mask's "band". Defaults to 0.3 unit points, which corresponds to
->>>>>>> 72769ccb
     /// 20% of the extent of the gradient.
     @ViewBuilder func shimmering(
         active: Bool = true,
         animation: Animation = Shimmer.defaultAnimation,
         gradient: Gradient = Shimmer.defaultGradient,
-<<<<<<< HEAD
-        bandSize: CGFloat = 0.2
-=======
         bandSize: CGFloat = 0.3
->>>>>>> 72769ccb
     ) -> some View {
         if active {
             modifier(Shimmer(animation: animation, gradient: gradient, bandSize: bandSize))
@@ -134,11 +117,7 @@
     ///   - active: Convenience parameter to conditionally enable the effect. Defaults to `true`.
     ///   - duration: The duration of a shimmer cycle in seconds.
     ///   - bounce: Whether to bounce (reverse) the animation back and forth. Defaults to `false`.
-<<<<<<< HEAD
-    ///   - delay:A delay in seconds. Defaults to `0.25`.\
-=======
     ///   - delay:A delay in seconds. Defaults to `0.25`.
->>>>>>> 72769ccb
     @available(*, deprecated, message: "Use shimmering(active:animation:gradient:bandSize:) instead.")
     @ViewBuilder func shimmering(
         active: Bool = true, duration: Double, bounce: Bool = false, delay: Double = 0.25
